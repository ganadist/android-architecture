--- conflicted
+++ resolved
@@ -17,10 +17,7 @@
 package com.example.android.architecture.blueprints.todoapp.tasks;
 
 import android.support.test.InstrumentationRegistry;
-<<<<<<< HEAD
-=======
 import android.support.test.filters.SdkSuppress;
->>>>>>> cdbedb08
 import android.support.test.rule.ActivityTestRule;
 import android.support.test.runner.AndroidJUnit4;
 import android.test.suitebuilder.annotation.LargeTest;
@@ -438,12 +435,8 @@
     }
 
     @Test
-<<<<<<< HEAD
+    @SdkSuppress(minSdkVersion = 21) // Blinking cursor after rotation breaks this in API 19
     public void orientationChange_DuringEdit() throws IllegalStateException {
-=======
-    @SdkSuppress(minSdkVersion = 21) // Blinking cursor after rotation breaks this in API 19
-    public void orientationChange_DuringEdit_ChangePersists() throws Throwable {
->>>>>>> cdbedb08
         // Add a completed task
         createTask(TITLE1, DESCRIPTION);
 
@@ -451,34 +444,7 @@
         onView(withText(TITLE1)).perform(click());
 
         // Click on the edit task button
-<<<<<<< HEAD
         startEditTask();
-=======
-        onView(withId(R.id.fab_edit_task)).perform(click());
-
-        // Change task title (but don't save)
-        onView(withId(R.id.add_task_title))
-                .perform(replaceText(TITLE2), closeSoftKeyboard()); // Type new task title
-
-        // Rotate the screen
-        TestUtils.rotateOrientation(getCurrentActivity());
-
-        // Verify task title is restored
-        onView(withId(R.id.add_task_title)).check(matches(withText(TITLE2)));
-    }
-
-    @Test
-    @SdkSuppress(minSdkVersion = 21) // Blinking cursor after rotation breaks this in API 19
-    public void orientationChange_DuringEdit_NoDuplicate() throws IllegalStateException {
-        // Add a completed task
-        createTask(TITLE1, DESCRIPTION);
-
-        // Open the task in details view
-        onView(withText(TITLE1)).perform(click());
-
-        // Click on the edit task button
-        onView(withId(R.id.fab_edit_task)).perform(click());
->>>>>>> cdbedb08
 
         // Rotate the screen
         TestUtils.rotateOrientation(getCurrentActivity());
@@ -499,6 +465,37 @@
         onView(withItemText(TITLE1)).check(doesNotExist());
     }
 
+    @Test
+    @SdkSuppress(minSdkVersion = 21) // Blinking cursor after rotation breaks this in API 19
+    public void orientationChange_DuringEdit_NoDuplicate() throws IllegalStateException {
+        // Add a completed task
+        createTask(TITLE1, DESCRIPTION);
+
+        // Open the task in details view
+        onView(withText(TITLE1)).perform(click());
+
+        // Click on the edit task button
+        onView(withId(R.id.fab_edit_task)).perform(click());
+
+        // Rotate the screen
+        TestUtils.rotateOrientation(getCurrentActivity());
+
+        // Edit task title and description
+        onView(withId(R.id.add_task_title))
+                .perform(replaceText(TITLE2), closeSoftKeyboard()); // Type new task title
+        onView(withId(R.id.add_task_description)).perform(replaceText(DESCRIPTION),
+                closeSoftKeyboard()); // Type new task description and close the keyboard
+
+        // Save the task
+        onView(withId(R.id.fab_edit_task_done)).perform(click());
+
+        // Verify task is displayed on screen in the task list.
+        onView(withItemText(TITLE2)).check(matches(isDisplayed()));
+
+        // Verify previous task is not displayed
+        onView(withItemText(TITLE1)).check(doesNotExist());
+    }
+
     private void viewAllTasks() {
         onView(withId(R.id.menu_filter)).perform(click());
         onView(withText(R.string.nav_all)).perform(click());
@@ -540,7 +537,6 @@
         return TestUtils.getToolbarNavigationContentDescription(
                 mTasksActivityTestRule.getActivity(), R.id.toolbar);
     }
-<<<<<<< HEAD
 
     private void startEditTask() {
         // Click on the edit task button, which are different things on phone and tablet.
@@ -553,6 +549,4 @@
             onView(withId(R.id.menu_edit)).perform(click());
         }
     }
-=======
->>>>>>> cdbedb08
 }