/*
 * Copyright 2016, The Android Open Source Project
 *
 * Licensed under the Apache License, Version 2.0 (the "License");
 * you may not use this file except in compliance with the License.
 * You may obtain a copy of the License at
 *
 *      http://www.apache.org/licenses/LICENSE-2.0
 *
 * Unless required by applicable law or agreed to in writing, software
 * distributed under the License is distributed on an "AS IS" BASIS,
 * WITHOUT WARRANTIES OR CONDITIONS OF ANY KIND, either express or implied.
 * See the License for the specific language governing permissions and
 * limitations under the License.
 */

package com.example.android.architecture.blueprints.todoapp.tasks;

import static android.support.test.espresso.Espresso.onView;
import static android.support.test.espresso.action.ViewActions.click;
import static android.support.test.espresso.assertion.ViewAssertions.matches;
import static android.support.test.espresso.contrib.DrawerActions.open;
import static android.support.test.espresso.contrib.DrawerMatchers.isClosed;
import static android.support.test.espresso.contrib.DrawerMatchers.isOpen;
import static android.support.test.espresso.matcher.ViewMatchers.isDisplayed;
import static android.support.test.espresso.matcher.ViewMatchers.withContentDescription;
import static android.support.test.espresso.matcher.ViewMatchers.withId;

import static com.example.android.architecture.blueprints.todoapp.TestUtils.getToolbarNavigationContentDescription;
import static com.example.android.architecture.blueprints.todoapp.custom.action.NavigationViewActions.navigateTo;

import android.support.test.rule.ActivityTestRule;
import android.support.test.runner.AndroidJUnit4;
import android.support.v4.widget.DrawerLayout;
import android.test.suitebuilder.annotation.LargeTest;
import android.view.Gravity;

import com.example.android.architecture.blueprints.todoapp.R;
import com.example.android.architecture.blueprints.todoapp.TestUtils;

import org.junit.Rule;
import org.junit.Test;
import org.junit.runner.RunWith;

/**
 * Tests for the {@link DrawerLayout} layout component in {@link TasksActivity} which manages
 * navigation within the app.
 */
@RunWith(AndroidJUnit4.class)
@LargeTest
public class AppNavigationTest {

    /**
     * {@link ActivityTestRule} is a JUnit {@link Rule @Rule} to launch your activity under test.
     *
     * <p>
     * Rules are interceptors which are executed for each test method and are important building
     * blocks of Junit tests.
     */
    @Rule
    public ActivityTestRule<TasksActivity> mActivityTestRule =
            new ActivityTestRule<>(TasksActivity.class);

    @Test
    public void clickOnStatisticsNavigationItem_ShowsStatisticsScreen() {
        // Open Drawer to click on navigation.
        onView(withId(R.id.drawer_layout))
                .check(matches(isClosed(Gravity.LEFT))) // Left Drawer should be closed.
                .perform(open()); // Open Drawer

        // Start statistics screen.
        onView(withId(R.id.nav_view))
                .perform(navigateTo(R.id.statistics_navigation_menu_item));

        // Check that statistics Activity was opened.
        onView(withId(R.id.statistics)).check(matches(isDisplayed()));
    }

    @Test
    public void clickOnListNavigationItem_ShowsListScreen() {
        // Open Drawer to click on navigation.
        onView(withId(R.id.drawer_layout))
                .check(matches(isClosed(Gravity.LEFT))) // Left Drawer should be closed.
                .perform(open()); // Open Drawer

        // Start statistics screen.
        onView(withId(R.id.nav_view))
                .perform(navigateTo(R.id.statistics_navigation_menu_item));

        // Open Drawer to click on navigation.
        onView(withId(R.id.drawer_layout))
                .check(matches(isClosed(Gravity.LEFT))) // Left Drawer should be closed.
                .perform(open()); // Open Drawer

        // Start tasks list screen.
        onView(withId(R.id.nav_view))
                .perform(navigateTo(R.id.list_navigation_menu_item));

        // Check that Tasks Activity was opened.
        onView(withId(R.id.tasksContainer)).check(matches(isDisplayed()));
    }

    @Test
    public void clickOnAndroidHomeIcon_OpensNavigation() {
        // Check that left drawer is closed at startup
        onView(withId(R.id.drawer_layout))
                .check(matches(isClosed(Gravity.LEFT))); // Left Drawer should be closed.

<<<<<<< HEAD
        // Click on the navigation up button to go back to the list
        onView(withContentDescription(TestUtils.getToolbarNavigationContentDescription(
                    mActivityTestRule.getActivity(), R.id.toolbar)))
                .perform(click());
=======
        // Open Drawer
        onView(withContentDescription(getToolbarNavigationContentDescription(
                mActivityTestRule.getActivity(), R.id.toolbar))).perform(click());
>>>>>>> cdbedb08

        // Check if drawer is open
        onView(withId(R.id.drawer_layout))
                .check(matches(isOpen(Gravity.LEFT))); // Left drawer is open open.
    }
}<|MERGE_RESOLUTION|>--- conflicted
+++ resolved
@@ -36,7 +36,6 @@
 import android.view.Gravity;
 
 import com.example.android.architecture.blueprints.todoapp.R;
-import com.example.android.architecture.blueprints.todoapp.TestUtils;
 
 import org.junit.Rule;
 import org.junit.Test;
@@ -106,16 +105,9 @@
         onView(withId(R.id.drawer_layout))
                 .check(matches(isClosed(Gravity.LEFT))); // Left Drawer should be closed.
 
-<<<<<<< HEAD
-        // Click on the navigation up button to go back to the list
-        onView(withContentDescription(TestUtils.getToolbarNavigationContentDescription(
-                    mActivityTestRule.getActivity(), R.id.toolbar)))
-                .perform(click());
-=======
         // Open Drawer
         onView(withContentDescription(getToolbarNavigationContentDescription(
                 mActivityTestRule.getActivity(), R.id.toolbar))).perform(click());
->>>>>>> cdbedb08
 
         // Check if drawer is open
         onView(withId(R.id.drawer_layout))
