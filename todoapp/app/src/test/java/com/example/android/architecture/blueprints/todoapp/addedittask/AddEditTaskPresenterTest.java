/*
 * Copyright 2016, The Android Open Source Project
 *
 * Licensed under the Apache License, Version 2.0 (the "License");
 * you may not use this file except in compliance with the License.
 * You may obtain a copy of the License at
 *
 *      http://www.apache.org/licenses/LICENSE-2.0
 *
 * Unless required by applicable law or agreed to in writing, software
 * distributed under the License is distributed on an "AS IS" BASIS,
 * WITHOUT WARRANTIES OR CONDITIONS OF ANY KIND, either express or implied.
 * See the License for the specific language governing permissions and
 * limitations under the License.
 */

package com.example.android.architecture.blueprints.todoapp.addedittask;

import static org.mockito.Matchers.any;
import static org.mockito.Matchers.eq;
import static org.mockito.Mockito.verify;
import static org.mockito.Mockito.when;

import com.example.android.architecture.blueprints.todoapp.data.Task;
import com.example.android.architecture.blueprints.todoapp.data.source.TasksDataSource;
import com.example.android.architecture.blueprints.todoapp.data.source.TasksRepository;

import org.junit.Before;
import org.junit.Test;
import org.mockito.ArgumentCaptor;
import org.mockito.Captor;
import org.mockito.Mock;
import org.mockito.MockitoAnnotations;

<<<<<<< HEAD
=======
import static org.hamcrest.CoreMatchers.is;
import static org.junit.Assert.assertThat;
import static org.mockito.Matchers.any;
import static org.mockito.Matchers.eq;
import static org.mockito.Mockito.verify;
import static org.mockito.Mockito.when;

>>>>>>> 73bedb84
/**
 * Unit tests for the implementation of {@link AddEditTaskPresenter}.
 */
public class AddEditTaskPresenterTest {

    @Mock
    private TasksRepository mTasksRepository;

    @Mock
    private AddEditTaskContract.View mAddEditTaskView;

    /**
     * {@link ArgumentCaptor} is a powerful Mockito API to capture argument values and use them to
     * perform further actions or assertions on them.
     */
    @Captor
    private ArgumentCaptor<TasksDataSource.GetTaskCallback> mGetTaskCallbackCaptor;

    private AddEditTaskPresenter mAddEditTaskPresenter;

    @Before
    public void setupAddEditTaskPresenter() {
        // Mockito has a very convenient way to inject mocks by using the @Mock annotation. To
        // inject the mocks in the test the initMocks method needs to be called.
        MockitoAnnotations.initMocks(this);

        // Get a reference to the class under test
        mAddEditTaskPresenter = new AddEditTaskPresenter("1", mTasksRepository, mAddEditTaskView);

        // The presenter won't update the view unless it's active.
        when(mAddEditTaskView.isActive()).thenReturn(true);
    }

    @Test
    public void saveNewTaskToRepository_showsSuccessMessageUi() {
<<<<<<< HEAD
=======
        // Get a reference to the class under test
        mAddEditTaskPresenter = new AddEditTaskPresenter(
                null, mTasksRepository, mAddEditTaskView, true);

>>>>>>> 73bedb84
        // When the presenter is asked to save a task
        mAddEditTaskPresenter.saveTask("New Task Title", "Some Task Description");

        // Then a task is saved in the repository and the view updated
        verify(mTasksRepository).saveTask(any(Task.class)); // saved to the model
        verify(mAddEditTaskView).showTasksList(); // shown in the UI
    }

    @Test
    public void saveTask_emptyTaskShowsErrorUi() {
<<<<<<< HEAD
        // Task is new (id is null)
        mAddEditTaskPresenter = new AddEditTaskPresenter(null, mTasksRepository, mAddEditTaskView);
=======
        // Get a reference to the class under test
        mAddEditTaskPresenter = new AddEditTaskPresenter(
                null, mTasksRepository, mAddEditTaskView, true);
>>>>>>> 73bedb84

        // When the presenter is asked to save an empty task
        mAddEditTaskPresenter.saveTask("", "");

        // Then an empty not error is shown in the UI
        verify(mAddEditTaskView).showEmptyTaskError();
    }

    @Test
    public void saveExistingTaskToRepository_showsSuccessMessageUi() {
<<<<<<< HEAD
=======
        // Get a reference to the class under test
        mAddEditTaskPresenter = new AddEditTaskPresenter(
                "1", mTasksRepository, mAddEditTaskView, true);

>>>>>>> 73bedb84
        // When the presenter is asked to save an existing task
        mAddEditTaskPresenter.saveTask("Existing Task Title", "Some Task Description");

        // Then a task is saved in the repository and the view updated
        verify(mTasksRepository).saveTask(any(Task.class)); // saved to the model
        verify(mAddEditTaskView).showTasksList(); // shown in the UI
    }

    @Test
    public void populateTask_callsRepoAndUpdatesView() {
        Task testTask = new Task("TITLE", "DESCRIPTION");

        // Get a reference to the class under test
        mAddEditTaskPresenter = new AddEditTaskPresenter(testTask.getId(),
                mTasksRepository, mAddEditTaskView, true);

        // When the presenter is asked to populate an existing task
        mAddEditTaskPresenter.populateTask();

        // Then the task repository is queried and the view updated
        verify(mTasksRepository).getTask(eq(testTask.getId()), mGetTaskCallbackCaptor.capture());
        assertThat(mAddEditTaskPresenter.isDataMissing(), is(true));

        // Simulate callback
        mGetTaskCallbackCaptor.getValue().onTaskLoaded(testTask);

<<<<<<< HEAD
        verify(mAddEditTaskView).setTask(testTask);
=======
        verify(mAddEditTaskView).setTitle(testTask.getTitle());
        verify(mAddEditTaskView).setDescription(testTask.getDescription());
        assertThat(mAddEditTaskPresenter.isDataMissing(), is(false));
>>>>>>> 73bedb84
    }
}<|MERGE_RESOLUTION|>--- conflicted
+++ resolved
@@ -16,11 +16,6 @@
 
 package com.example.android.architecture.blueprints.todoapp.addedittask;
 
-import static org.mockito.Matchers.any;
-import static org.mockito.Matchers.eq;
-import static org.mockito.Mockito.verify;
-import static org.mockito.Mockito.when;
-
 import com.example.android.architecture.blueprints.todoapp.data.Task;
 import com.example.android.architecture.blueprints.todoapp.data.source.TasksDataSource;
 import com.example.android.architecture.blueprints.todoapp.data.source.TasksRepository;
@@ -32,16 +27,11 @@
 import org.mockito.Mock;
 import org.mockito.MockitoAnnotations;
 
-<<<<<<< HEAD
-=======
-import static org.hamcrest.CoreMatchers.is;
-import static org.junit.Assert.assertThat;
 import static org.mockito.Matchers.any;
 import static org.mockito.Matchers.eq;
 import static org.mockito.Mockito.verify;
 import static org.mockito.Mockito.when;
 
->>>>>>> 73bedb84
 /**
  * Unit tests for the implementation of {@link AddEditTaskPresenter}.
  */
@@ -69,7 +59,8 @@
         MockitoAnnotations.initMocks(this);
 
         // Get a reference to the class under test
-        mAddEditTaskPresenter = new AddEditTaskPresenter("1", mTasksRepository, mAddEditTaskView);
+        mAddEditTaskPresenter =
+                new AddEditTaskPresenter("1", mTasksRepository, mAddEditTaskView, true);
 
         // The presenter won't update the view unless it's active.
         when(mAddEditTaskView.isActive()).thenReturn(true);
@@ -77,13 +68,6 @@
 
     @Test
     public void saveNewTaskToRepository_showsSuccessMessageUi() {
-<<<<<<< HEAD
-=======
-        // Get a reference to the class under test
-        mAddEditTaskPresenter = new AddEditTaskPresenter(
-                null, mTasksRepository, mAddEditTaskView, true);
-
->>>>>>> 73bedb84
         // When the presenter is asked to save a task
         mAddEditTaskPresenter.saveTask("New Task Title", "Some Task Description");
 
@@ -94,14 +78,9 @@
 
     @Test
     public void saveTask_emptyTaskShowsErrorUi() {
-<<<<<<< HEAD
         // Task is new (id is null)
-        mAddEditTaskPresenter = new AddEditTaskPresenter(null, mTasksRepository, mAddEditTaskView);
-=======
-        // Get a reference to the class under test
-        mAddEditTaskPresenter = new AddEditTaskPresenter(
-                null, mTasksRepository, mAddEditTaskView, true);
->>>>>>> 73bedb84
+        mAddEditTaskPresenter =
+                new AddEditTaskPresenter(null, mTasksRepository, mAddEditTaskView, true);
 
         // When the presenter is asked to save an empty task
         mAddEditTaskPresenter.saveTask("", "");
@@ -112,15 +91,8 @@
 
     @Test
     public void saveExistingTaskToRepository_showsSuccessMessageUi() {
-<<<<<<< HEAD
-=======
-        // Get a reference to the class under test
-        mAddEditTaskPresenter = new AddEditTaskPresenter(
-                "1", mTasksRepository, mAddEditTaskView, true);
-
->>>>>>> 73bedb84
         // When the presenter is asked to save an existing task
-        mAddEditTaskPresenter.saveTask("Existing Task Title", "Some Task Description");
+        mAddEditTaskPresenter.saveTask("New Task Title", "Some Task Description");
 
         // Then a task is saved in the repository and the view updated
         verify(mTasksRepository).saveTask(any(Task.class)); // saved to the model
@@ -140,17 +112,10 @@
 
         // Then the task repository is queried and the view updated
         verify(mTasksRepository).getTask(eq(testTask.getId()), mGetTaskCallbackCaptor.capture());
-        assertThat(mAddEditTaskPresenter.isDataMissing(), is(true));
 
         // Simulate callback
         mGetTaskCallbackCaptor.getValue().onTaskLoaded(testTask);
 
-<<<<<<< HEAD
         verify(mAddEditTaskView).setTask(testTask);
-=======
-        verify(mAddEditTaskView).setTitle(testTask.getTitle());
-        verify(mAddEditTaskView).setDescription(testTask.getDescription());
-        assertThat(mAddEditTaskPresenter.isDataMissing(), is(false));
->>>>>>> 73bedb84
     }
 }