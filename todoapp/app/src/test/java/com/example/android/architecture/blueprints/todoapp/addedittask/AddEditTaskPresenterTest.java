/*
 * Copyright 2016, The Android Open Source Project
 *
 * Licensed under the Apache License, Version 2.0 (the "License");
 * you may not use this file except in compliance with the License.
 * You may obtain a copy of the License at
 *
 *      http://www.apache.org/licenses/LICENSE-2.0
 *
 * Unless required by applicable law or agreed to in writing, software
 * distributed under the License is distributed on an "AS IS" BASIS,
 * WITHOUT WARRANTIES OR CONDITIONS OF ANY KIND, either express or implied.
 * See the License for the specific language governing permissions and
 * limitations under the License.
 */

package com.example.android.architecture.blueprints.todoapp.addedittask;

import com.example.android.architecture.blueprints.todoapp.data.Task;
import com.example.android.architecture.blueprints.todoapp.data.source.TasksRepository;
import com.example.android.architecture.blueprints.todoapp.util.schedulers.BaseSchedulerProvider;
import com.example.android.architecture.blueprints.todoapp.util.schedulers.ImmediateSchedulerProvider;

import org.junit.Before;
import org.junit.Test;
import org.mockito.Mock;
import org.mockito.MockitoAnnotations;

<<<<<<< HEAD
import java.util.NoSuchElementException;

import rx.Observable;

=======
import static org.hamcrest.CoreMatchers.is;
import static org.junit.Assert.assertThat;
>>>>>>> cdbedb08
import static org.mockito.Matchers.any;
import static org.mockito.Matchers.eq;
import static org.mockito.Mockito.never;
import static org.mockito.Mockito.verify;
import static org.mockito.Mockito.when;

/**
 * Unit tests for the implementation of {@link AddEditTaskPresenter}.
 */
public class AddEditTaskPresenterTest {

    @Mock
    private TasksRepository mTasksRepository;

    @Mock
    private AddEditTaskContract.View mAddEditTaskView;

    private BaseSchedulerProvider mSchedulerProvider;

    private AddEditTaskPresenter mAddEditTaskPresenter;

    @Before
    public void setupMocksAndView() {
        // Mockito has a very convenient way to inject mocks by using the @Mock annotation. To
        // inject the mocks in the test the initMocks method needs to be called.
        MockitoAnnotations.initMocks(this);

        mSchedulerProvider = new ImmediateSchedulerProvider();

        // The presenter wont't update the view unless it's active.
        when(mAddEditTaskView.isActive()).thenReturn(true);
    }

    @Test
    public void saveNewTaskToRepository_showsSuccessMessageUi() {
        // Get a reference to the class under test
<<<<<<< HEAD
        mAddEditTaskPresenter = new AddEditTaskPresenter("1", mTasksRepository, mAddEditTaskView,
                mSchedulerProvider);
=======
        mAddEditTaskPresenter = new AddEditTaskPresenter(
                null, mTasksRepository, mAddEditTaskView, true);
>>>>>>> cdbedb08

        // When the presenter is asked to save a task
        mAddEditTaskPresenter.saveTask("New Task Title", "Some Task Description");

        // Then a task is saved in the repository and the view updated
        verify(mTasksRepository).saveTask(any(Task.class)); // saved to the model
        verify(mAddEditTaskView).showTasksList(); // shown in the UI
    }

    @Test
    public void saveTask_emptyTaskShowsErrorUi() {
        // Get a reference to the class under test
<<<<<<< HEAD
        mAddEditTaskPresenter = new AddEditTaskPresenter(null, mTasksRepository, mAddEditTaskView,
                mSchedulerProvider);
=======
        mAddEditTaskPresenter = new AddEditTaskPresenter(
                null, mTasksRepository, mAddEditTaskView, true);
>>>>>>> cdbedb08

        // When the presenter is asked to save an empty task
        mAddEditTaskPresenter.saveTask("", "");

        // Then an empty not error is shown in the UI
        verify(mAddEditTaskView).showEmptyTaskError();
    }

    @Test
    public void saveExistingTaskToRepository_showsSuccessMessageUi() {
        // Get a reference to the class under test
<<<<<<< HEAD
        mAddEditTaskPresenter = new AddEditTaskPresenter("1", mTasksRepository, mAddEditTaskView,
                mSchedulerProvider);
=======
        mAddEditTaskPresenter = new AddEditTaskPresenter(
                "1", mTasksRepository, mAddEditTaskView, true);
>>>>>>> cdbedb08

        // When the presenter is asked to save an existing task
        mAddEditTaskPresenter.saveTask("Existing Task Title", "Some Task Description");

        // Then a task is saved in the repository and the view updated
        verify(mTasksRepository).saveTask(any(Task.class)); // saved to the model
        verify(mAddEditTaskView).showTasksList(); // shown in the UI
    }

    @Test
    public void populateTask_callsRepoAndUpdatesViewOnSuccess() {
        Task testTask = new Task("TITLE", "DESCRIPTION");
        when(mTasksRepository.getTask(testTask.getId())).thenReturn(Observable.just(testTask));

        // Get a reference to the class under test
        mAddEditTaskPresenter = new AddEditTaskPresenter(testTask.getId(),
<<<<<<< HEAD
                mTasksRepository, mAddEditTaskView, mSchedulerProvider);
=======
                mTasksRepository, mAddEditTaskView, true);
>>>>>>> cdbedb08

        // When the presenter is asked to populate an existing task
        mAddEditTaskPresenter.populateTask();

        // Then the task repository is queried and the view updated
<<<<<<< HEAD
        verify(mTasksRepository).getTask(eq(testTask.getId()));
=======
        verify(mTasksRepository).getTask(eq(testTask.getId()), mGetTaskCallbackCaptor.capture());
        assertThat(mAddEditTaskPresenter.isDataMissing(), is(true));

        // Simulate callback
        mGetTaskCallbackCaptor.getValue().onTaskLoaded(testTask);
>>>>>>> cdbedb08

        verify(mAddEditTaskView).setTitle(testTask.getTitle());
        verify(mAddEditTaskView).setDescription(testTask.getDescription());
        assertThat(mAddEditTaskPresenter.isDataMissing(), is(false));
    }

    @Test
    public void populateTask_callsRepoAndUpdatesViewOnError() {
        Task testTask = new Task("TITLE", "DESCRIPTION");
        when(mTasksRepository.getTask(testTask.getId())).thenReturn(
                Observable.<Task>error(new NoSuchElementException()));

        // Get a reference to the class under test
        mAddEditTaskPresenter = new AddEditTaskPresenter(testTask.getId(),
                mTasksRepository, mAddEditTaskView, mSchedulerProvider);

        // When the presenter is asked to populate an existing task
        mAddEditTaskPresenter.populateTask();

        // Then the task repository is queried and the view updated
        verify(mTasksRepository).getTask(eq(testTask.getId()));

        verify(mAddEditTaskView).showEmptyTaskError();
        verify(mAddEditTaskView, never()).setTitle(testTask.getTitle());
        verify(mAddEditTaskView, never()).setDescription(testTask.getDescription());
    }
}<|MERGE_RESOLUTION|>--- conflicted
+++ resolved
@@ -26,15 +26,12 @@
 import org.mockito.Mock;
 import org.mockito.MockitoAnnotations;
 
-<<<<<<< HEAD
 import java.util.NoSuchElementException;
 
 import rx.Observable;
 
-=======
 import static org.hamcrest.CoreMatchers.is;
 import static org.junit.Assert.assertThat;
->>>>>>> cdbedb08
 import static org.mockito.Matchers.any;
 import static org.mockito.Matchers.eq;
 import static org.mockito.Mockito.never;
@@ -71,13 +68,8 @@
     @Test
     public void saveNewTaskToRepository_showsSuccessMessageUi() {
         // Get a reference to the class under test
-<<<<<<< HEAD
-        mAddEditTaskPresenter = new AddEditTaskPresenter("1", mTasksRepository, mAddEditTaskView,
-                mSchedulerProvider);
-=======
         mAddEditTaskPresenter = new AddEditTaskPresenter(
-                null, mTasksRepository, mAddEditTaskView, true);
->>>>>>> cdbedb08
+                null, mTasksRepository, mAddEditTaskView, true, mSchedulerProvider);
 
         // When the presenter is asked to save a task
         mAddEditTaskPresenter.saveTask("New Task Title", "Some Task Description");
@@ -90,13 +82,8 @@
     @Test
     public void saveTask_emptyTaskShowsErrorUi() {
         // Get a reference to the class under test
-<<<<<<< HEAD
-        mAddEditTaskPresenter = new AddEditTaskPresenter(null, mTasksRepository, mAddEditTaskView,
-                mSchedulerProvider);
-=======
         mAddEditTaskPresenter = new AddEditTaskPresenter(
-                null, mTasksRepository, mAddEditTaskView, true);
->>>>>>> cdbedb08
+                null, mTasksRepository, mAddEditTaskView, true, mSchedulerProvider);
 
         // When the presenter is asked to save an empty task
         mAddEditTaskPresenter.saveTask("", "");
@@ -108,13 +95,8 @@
     @Test
     public void saveExistingTaskToRepository_showsSuccessMessageUi() {
         // Get a reference to the class under test
-<<<<<<< HEAD
-        mAddEditTaskPresenter = new AddEditTaskPresenter("1", mTasksRepository, mAddEditTaskView,
-                mSchedulerProvider);
-=======
         mAddEditTaskPresenter = new AddEditTaskPresenter(
-                "1", mTasksRepository, mAddEditTaskView, true);
->>>>>>> cdbedb08
+                "1", mTasksRepository, mAddEditTaskView, true, mSchedulerProvider);
 
         // When the presenter is asked to save an existing task
         mAddEditTaskPresenter.saveTask("Existing Task Title", "Some Task Description");
@@ -131,25 +113,13 @@
 
         // Get a reference to the class under test
         mAddEditTaskPresenter = new AddEditTaskPresenter(testTask.getId(),
-<<<<<<< HEAD
-                mTasksRepository, mAddEditTaskView, mSchedulerProvider);
-=======
-                mTasksRepository, mAddEditTaskView, true);
->>>>>>> cdbedb08
+                mTasksRepository, mAddEditTaskView, true, mSchedulerProvider);
 
         // When the presenter is asked to populate an existing task
         mAddEditTaskPresenter.populateTask();
 
         // Then the task repository is queried and the view updated
-<<<<<<< HEAD
         verify(mTasksRepository).getTask(eq(testTask.getId()));
-=======
-        verify(mTasksRepository).getTask(eq(testTask.getId()), mGetTaskCallbackCaptor.capture());
-        assertThat(mAddEditTaskPresenter.isDataMissing(), is(true));
-
-        // Simulate callback
-        mGetTaskCallbackCaptor.getValue().onTaskLoaded(testTask);
->>>>>>> cdbedb08
 
         verify(mAddEditTaskView).setTitle(testTask.getTitle());
         verify(mAddEditTaskView).setDescription(testTask.getDescription());
@@ -164,7 +134,7 @@
 
         // Get a reference to the class under test
         mAddEditTaskPresenter = new AddEditTaskPresenter(testTask.getId(),
-                mTasksRepository, mAddEditTaskView, mSchedulerProvider);
+                mTasksRepository, mAddEditTaskView, true, mSchedulerProvider);
 
         // When the presenter is asked to populate an existing task
         mAddEditTaskPresenter.populateTask();
