--- conflicted
+++ resolved
@@ -45,15 +45,6 @@
 
 import java.util.List;
 
-<<<<<<< HEAD
-=======
-import static org.junit.Assert.assertTrue;
-import static org.mockito.Matchers.any;
-import static org.mockito.Mockito.inOrder;
-import static org.mockito.Mockito.verify;
-import static org.mockito.Mockito.when;
-
->>>>>>> 52610bda
 /**
  * Unit tests for the implementation of {@link TasksPresenter}
  */
